--- conflicted
+++ resolved
@@ -17,7 +17,6 @@
                                 .format(k, "', '".join(self.valid_dims)))
         self._dims = kwargs
 
-<<<<<<< HEAD
     def __eq__(self, other):
         assert isinstance(other, Dimension)
         return all(self.power(d) == other.power(d) for d in self.valid_dims)
@@ -29,10 +28,6 @@
         return ("Dimension(name='{}'{})"
                 .format(self.name, ''.join(", {}={}".format(d, p)
                                            for d, p in self._dims.items())))
-=======
-    def __repr__(self):
-        return "Dimension({})".format(self.name)
->>>>>>> 230fc8b7
 
     def power(self, dim_name):
         return self._dims.get(dim_name, 0)
@@ -57,10 +52,6 @@
     """
 
     element_name = 'Unit'
-<<<<<<< HEAD
-=======
-    valid_dims = ['m', 'l', 't', 'i', 'n', 'k', 'j']
->>>>>>> 230fc8b7
 
     def __init__(self, name, dimension, power, offset=0.0):
         self.name = name
@@ -68,7 +59,6 @@
         self.power = power
         self.offset = offset
 
-<<<<<<< HEAD
     def __eq__(self, other):
         assert isinstance(other, Unit)
         return (self.power == other.power and self.offset == other.power and
@@ -82,10 +72,6 @@
                 .format(self.name, self.dimension.name, self.power,
                         (", offset='{}'".format(self.offset)
                          if self.offset else '')))
-=======
-    def __repr__(self):
-        return "Units({})".format(self.name)
->>>>>>> 230fc8b7
 
     @property
     def symbol(self):
