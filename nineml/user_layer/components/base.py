# encoding: utf-8
import os.path
from operator import and_
import nineml
from ..base import BaseULObject, E, NINEML
<<<<<<< HEAD
from nineml.exceptions import NineMLUnitMismatchError
=======
from ...exceptions import NineMLRuntimeError
>>>>>>> 504ed1cf
# This line is imported at the end of the file to avoid recursive imports
# from .interface import Property, InitialValue, InitialValueSet, PropertySet


class BaseComponent(BaseULObject):

    """
    Base class for model components that are defined in the abstraction layer.
    """
    element_name = "Component"
    defining_attributes = ("name")
    children = ("Property", "Definition", 'Prototype')

    # initial_values is temporary, the idea longer-term is to use a separate
    # library such as SEDML
    def __init__(self, name, definition, properties={}, initial_values={}):
        """
        Create a new component with the given name, definition and properties,
        or create a prototype to another component that will be resolved later.

        `name` - a name for the component that can be used to prototype it.
        `definition` - a Definition instance, the URL of a component
                       definition, or None if creating a prototype.
        `properties` - a PropertySet instance or a dictionary containing
                       (value,unit) pairs.
        `prototype` - the name of another component in the model, or None.
        """
        self.name = name
        if not (isinstance(definition, Definition) or
                isinstance(definition, Prototype)):
            raise ValueError("'definition' must be either a 'Definition' or "
                             "'Prototype' element")
        self._definition = definition
        if isinstance(properties, PropertySet):
            self._properties = properties
        elif isinstance(properties, dict):
            self._properties = PropertySet(**properties)
        else:
            raise TypeError("properties must be a PropertySet or a dict")
        if isinstance(initial_values, InitialValueSet):
            self._initial_values = initial_values
        elif isinstance(initial_values, dict):
            self._initial_values = InitialValueSet(**initial_values)
        else:
            raise TypeError("initial_values must be an InitialValueSet or a "
                            "dict, not a %s" % type(initial_values))
        self.check_properties()
        try:
            self.check_initial_values()
        except AttributeError:  # 'check_initial_values' is only in dynamics
            pass

    @property
    def component_class(self):
        """
        Returns the component class from the definition object or the
        prototype's definition, or the prototype's prototype's definition, etc.
        depending on how the component is defined.
        """
        defn = self._definition
        while not isinstance(defn, Definition):
            defn = defn.component._definition
        return defn.component_class

    @property
    def properties(self):
        """
        Recursively retrieves properties defined in prototypes and updates them
        with properties defined locally
        """
        props = PropertySet()
        if isinstance(self._definition, Prototype):
            props.update(self._definition.component.properties)
        props.update(self._properties)
        return props

    @property
    def initial_values(self):
        """
        Recursively retrieves initial values defined in prototypes and updates
        them with properties defined locally
        """
        vals = InitialValueSet()
        if isinstance(self._definition, Prototype):
            vals.update(self._definition.component.initial_values)
        vals.update(self._initial_values)
        return vals

    def __eq__(self, other):
        if not isinstance(other, self.__class__):
            return False
        assert not (self.unresolved or other.unresolved)
        return reduce(and_, (self.name == other.name,
                             self.component_class == other.component_class,
                             self.properties == other.properties))

    def __hash__(self):
        assert not self.unresolved
        return (hash(self.__class__) ^ hash(self.name) ^
                hash(self.component_class) ^ hash(self.properties))

    def __repr__(self):
        return ('%s(name="%s", componentclass="%s")' %
                (self.__class__.__name__, self.name,
                 self.component_class.name))

    def diff(self, other):
        d = []
        if self.name != other.name:
            d += ["name: %s != %s" % (self.name, other.name)]
        if self.definition != other.definition:
            d += ["definition: %s != %s" % (self.definition, other.definition)]
        if self.properties != other.properties:
            d += ["properties: %s != %s" % (self.properties, other.properties)]
        return "\n".join(d)

    def get_definition(self):
        if not self.definition.component:
            self.definition.retrieve()
        return self.definition.component

    def check_properties(self):
        # First check the names
        properties = set(self.properties.iterkeys())
        parameters = set(p.name for p in self.component_class.parameters)
        msg = []
        diff_a = properties.difference(parameters)
        diff_b = parameters.difference(properties)
        if diff_a:
            msg.append("User properties contains the following parameters "
                       "that are not present in the definition: %s" %
                       ",".join(diff_a))
        if diff_b:
            msg.append("Definition contains the following parameters that are "
                       "not present in the user properties: %s" %
                       ",".join(diff_b))
        if msg:
            # need a more specific type of Exception
            raise Exception(". ".join(msg))
        # Check dimensions match
        for param in self.component_class.parameters:
            prop_units = self.properties[param.name].unit
            prop_dimension = prop_units.dimension if prop_units else None
            param_dimension = param.dimension
            if prop_dimension != param_dimension:
                err = ("Dimensions for '{}' parameter don't match, component "
                       "class '{}', component '{}'."
                       .format(param.name, param_dimension.name,
                               prop_dimension.name))
                raise NineMLUnitMismatchError(err)
        # TODO: Now check dimensions

    def _to_xml(self):
        properties_and_initial_values = (self._properties.to_xml() +
                                         [iv.to_xml()
                                          for iv in
                                                 self.initial_values.values()])
        element = E(self.element_name,
                    self._definition.to_xml(),
                    *properties_and_initial_values,
                    name=self.name)
        return element

    @classmethod
    def from_xml(cls, element, context):
        if element.tag != NINEML + cls.element_name:
            raise Exception("Expecting tag name %s%s, actual tag name %s" % (
                NINEML, cls.element_name, element.tag))
        name = element.attrib.get("name", None)
        properties = PropertySet.from_xml(
                               element.findall(NINEML + Property.element_name),
                               context)
        initial_values = InitialValueSet.from_xml(
                           element.findall(NINEML + InitialValue.element_name),
                           context)
        definition_element = element.find(NINEML + Definition.element_name)
        if definition_element is not None:
            definition = Definition.from_xml(definition_element, context)
        else:
            prototype_element = element.find(NINEML + "Prototype")
            if prototype_element is None:
                raise Exception("A component must contain either a defintion "
                                "or a prototype")
            definition = Prototype.from_xml(prototype_element, context)
        return cls(name, definition, properties,
                       initial_values=initial_values)


class BaseReference(BaseULObject):

    """
    Base class for model components that are defined in the abstraction layer.
    """

    # initial_values is temporary, the idea longer-term is to use a separate
    # library such as SEDML
    def __init__(self, name, context, url=None):
        """
        Create a new component with the given name, definition and properties,
        or create a prototype to another component that will be resolved later.

        `name` - a name of an existing component to refer to
        `url`            - a url of the file containing the exiting component
        """
        self.url = url
        if self.url:
            context = nineml.read(url,
                                  relative_to=os.path.dirname(context.url))
        self._referred_to = context[name]

    def __eq__(self, other):
        if not isinstance(other, self.__class__):
            return False
        return reduce(and_, (self.component_name == other.component_name,
                             self.url == other.url))

    def __hash__(self):
        assert not self.unresolved
        return (hash(self.__class__) ^ hash(self.component_name) ^
                hash(self.url))

    def __repr__(self):
            return ('{}(refers_to="{}"{})'
                    .format(self.__class__.__name__, self._referred_to.name,
                            ' in "{}"'.format(self.url) if self.url else ''))

    def to_xml(self):
        kwargs = {'url': self.url} if self.url else {}
        element = E(self.element_name,
                    self.component_name,
                    **kwargs)
        return element

    @classmethod
    def from_xml(cls, element, context):
        if element.tag != NINEML + cls.element_name:
            raise Exception("Expecting tag name %s%s, actual tag name %s" % (
                NINEML, cls.element_name, element.tag))
        name = element.text
        url = element.attrib.get("url", None)
        return cls(name, context, url)


class Reference(BaseReference):

    """
    Base class for model components that are defined in the abstraction layer.
    """
    element_name = "Reference"

    # initial_values is temporary, the idea longer-term is to use a separate
    # library such as SEDML
    def __init__(self, name, context, url=None):
        """
        Create a new component with the given name, definition and properties,
        or create a prototype to another component that will be resolved later.

        `name`    -- a name of an existing component to refer to
        `context` -- a nineml.context.Context object containing the top-level
                     objects in the current file
        `url`     -- a url of the file containing the exiting component
        """
        super(Reference, self).__init__(name, context, url)
        if not isinstance(self._referred_to, BaseULObject):
            msg = ("Reference points to a non-user-layer object '{}'"
                   .format(self._referred_to.name))
            raise NineMLRuntimeError(msg)
        self._referred_to.set_reference(self)

    @property
    def user_layer_object(self):
        return self._referred_to


class Definition(BaseReference):

    """
    Base class for model components that are defined in the abstraction layer.
    """
    element_name = "Definition"

    @property
    def component_class(self):
        return self._referred_to


class Prototype(BaseReference):

    element_name = "Prototype"

    @property
    def component(self):
        return self._referred_to


# This is imported at the end to avoid recursive imports
from .interface import Property, InitialValue, InitialValueSet, PropertySet<|MERGE_RESOLUTION|>--- conflicted
+++ resolved
@@ -3,11 +3,9 @@
 from operator import and_
 import nineml
 from ..base import BaseULObject, E, NINEML
-<<<<<<< HEAD
 from nineml.exceptions import NineMLUnitMismatchError
-=======
 from ...exceptions import NineMLRuntimeError
->>>>>>> 504ed1cf
+
 # This line is imported at the end of the file to avoid recursive imports
 # from .interface import Property, InitialValue, InitialValueSet, PropertySet
 
